# Copyright 2012 10gen, Inc.
#
# Licensed under the Apache License, Version 2.0 (the "License");
# you may not use this file except in compliance with the License.
# You may obtain a copy of the License at
#
# http://www.apache.org/licenses/LICENSE-2.0
#
# Unless required by applicable law or agreed to in writing, software
# distributed under the License is distributed on an "AS IS" BASIS,
# WITHOUT WARRANTIES OR CONDITIONS OF ANY KIND, either express or implied.
# See the License for the specific language governing permissions and
# limitations under the License.

# This file will be used with PyPi in order to package and distribute the final
# product.

"""
Module with code to setup cluster and test oplog_manager functions.

This is the main tester method. All the functions can be called by
finaltests.py
"""
import os
import sys
import inspect
import socket

sys.path[0:0] = [""]

import time
import unittest
import re

try:
    from pymongo import MongoClient as Connection
except ImportError:
    from pymongo import Connection    

<<<<<<< HEAD
from doc_managers.doc_manager_simulator import DocManager
from locking_dict import LockingDict
from setup_cluster import (kill_mongo_proc,
                           start_mongo_proc,
                           start_cluster,
                           kill_all)
from optparse import OptionParser
=======
from mongo_connector.doc_managers.doc_manager_simulator import DocManager
from mongo_connector.locking_dict import LockingDict
from tests.setup_cluster import kill_mongo_proc, start_mongo_proc, start_cluster
>>>>>>> 0d9870cf
from pymongo.errors import OperationFailure
from os import path
from mongo_connector.oplog_manager import OplogThread
from mongo_connector.util import (long_to_bson_ts,
                  bson_ts_to_long,
                  retry_until_ok)
from bson.objectid import ObjectId

PORTS_ONE = {"PRIMARY": "27117", "SECONDARY": "27118", "ARBITER": "27119",
             "CONFIG": "27220", "MONGOS": "27217"}
PORTS_TWO = {"PRIMARY": "27317", "SECONDARY": "27318", "ARBITER": "27319",
             "CONFIG": "27220", "MONGOS": "27217"}
SETUP_DIR = path.expanduser("~/mongo_connector")
DEMO_SERVER_DATA = SETUP_DIR + "/data"
DEMO_SERVER_LOG = SETUP_DIR + "/logs"
MONGOD_KSTR = " --dbpath " + DEMO_SERVER_DATA
MONGOS_KSTR = "mongos --port " + PORTS_ONE["MONGOS"]
AUTH_FILE = os.environ.get('AUTH_FILE', None)
AUTH_USERNAME = os.environ.get('AUTH_USERNAME', None)
HOSTNAME = os.environ.get('HOSTNAME', socket.gethostname())
TEMP_CONFIG = os.environ.get('TEMP_CONFIG', "temp_config.txt")
CONFIG = os.environ.get('CONFIG', "config.txt")


def safe_mongo_op(func, arg1, arg2=None):
    """Performs the given operation with the safe argument
    """
    count = 0
    while True:
        time.sleep(1)
        count += 1
        if (count > 60):
            self.fail('Call %s failed too many times in safe_mongo_op' % (func))
        try:
            if arg2:
                func(arg1, arg2, safe=True)
            else:
                func(arg1, safe=True)
            break
        except OperationFailure:
            pass


class TestOplogManagerSharded(unittest.TestCase):
    """Defines all the testing methods for a sharded cluster
    """

    def runTest(self):
        """ Runs the tests
        """
        unittest.TestCase.__init__(self)

    @classmethod
    def setUpClass(cls):
        """ Initializes the cluster
        """
        os.system('rm %s; touch %s' % (CONFIG, CONFIG))
        cls.AUTH_KEY = None
        cls.flag = True
        if AUTH_FILE:
            # We want to get the credentials from this file
            try:
                key = (open(AUTH_FILE)).read()
                re.sub(r'\s', '', key)
                cls.AUTH_KEY = key
            except IOError:
                print('Could not parse authentication file!')
                cls.flag = False
                cls.err_msg = "Could not read key file!"

        if not start_cluster(sharded=True, key_file=cls.AUTH_KEY):
            cls.flag = False
            cls.err_msg = "Shards cannot be added to mongos"
    
    def setUp(self):
        """ Fails if we can't read the key file or if the
        cluster cannot be created.
        """
        if not self.flag:
            self.fail(self.err_msg)
    
    @classmethod
    def tearDownClass(cls):
        """ Kills cluster instance
        """
        kill_all()

    @classmethod
    def get_oplog_thread(cls):
        """ Set up connection with mongo.

        Returns oplog, the connection and oplog collection.
        This function clears the oplog.
        """
        primary_conn = Connection(HOSTNAME,int(PORTS_ONE["PRIMARY"]))
        if primary_conn['admin'].command("isMaster")['ismaster'] is False:
            primary_conn = Connection(HOSTNAME, int(PORTS_ONE["SECONDARY"]))

        mongos_addr = "%s:%s" % (HOSTNAME, PORTS_ONE["MONGOS"])
        mongos = Connection(mongos_addr)
        mongos['alpha']['foo'].drop()

        oplog_coll = primary_conn['local']['oplog.rs']
        oplog_coll.drop()           # reset the oplog

        primary_conn['local'].create_collection('oplog.rs', capped=True,
                                                size=1000000)
        namespace_set = ['test.test', 'alpha.foo']
        doc_manager = DocManager()
        oplog = OplogThread(primary_conn, mongos_addr, oplog_coll, True,
                            doc_manager, LockingDict(), namespace_set,
                            cls.AUTH_KEY, AUTH_USERNAME)

        return (oplog, primary_conn, oplog_coll, mongos)

    @classmethod
    def get_new_oplog(cls):
        """ Set up connection with mongo.

        Returns oplog, the connection and oplog collection
        This function does not clear the oplog
        """
        primary_conn = Connection(HOSTNAME, int(PORTS_ONE["PRIMARY"]))
        if primary_conn['admin'].command("isMaster")['ismaster'] is False:
            primary_conn = Connection(HOSTNAME, int(PORTS_ONE["SECONDARY"]))

        mongos = "%s:%s" % (HOSTNAME, PORTS_ONE["MONGOS"])
        oplog_coll = primary_conn['local']['oplog.rs']

        namespace_set = ['test.test', 'alpha.foo']
        doc_manager = DocManager()
        oplog = OplogThread(primary_conn, mongos, oplog_coll, True,
                            doc_manager, LockingDict(), namespace_set,
                            cls.AUTH_KEY, AUTH_USERNAME)

        return (oplog, primary_conn, oplog_coll, oplog.main_connection)

    def test_retrieve_doc(self):
        """Test retrieve_doc in oplog_manager.

        Assertion failure if it doesn't pass
        """

        test_oplog, oplog_cursor, oplog_coll, mongos = self.get_oplog_thread()
        # testing for entry as none type
        entry = None
        assert (test_oplog.retrieve_doc(entry) is None)

        oplog_cursor = oplog_coll.find({}, tailable=True, await_data=True)

        assert (oplog_cursor.count() == 0)

        safe_mongo_op(mongos['alpha']['foo'].insert, {'name': 'paulie'})
        last_oplog_entry = next(oplog_cursor)
        target_entry = mongos['alpha']['foo'].find_one()

        # testing for search after inserting a document
        assert (test_oplog.retrieve_doc(last_oplog_entry) == target_entry)

        safe_mongo_op(mongos['alpha']['foo'].update, {'name': 'paulie'},
                      {"$set": {'name': 'paul'}})
        last_oplog_entry = next(oplog_cursor)
        target_entry = mongos['alpha']['foo'].find_one()

        # testing for search after updating a document
        assert (test_oplog.retrieve_doc(last_oplog_entry) == target_entry)

        safe_mongo_op(mongos['alpha']['foo'].remove, {'name': 'paul'})
        last_oplog_entry = next(oplog_cursor)

        # testing for search after deleting a document
        assert (test_oplog.retrieve_doc(last_oplog_entry) is None)

        last_oplog_entry['o']['_id'] = 'badID'

        # testing for bad doc id as input
        assert (test_oplog.retrieve_doc(last_oplog_entry) is None)

        # test_oplog.stop()

    def test_get_oplog_cursor(self):
        """Test get_oplog_cursor in oplog_manager.

        Assertion failure if it doesn't pass
        """
        test_oplog, timestamp, cursor, mongos = self.get_oplog_thread()
        # test None cursor
        assert (test_oplog.get_oplog_cursor(None) is None)

        # test with one document
        safe_mongo_op(mongos['alpha']['foo'].insert, {'name': 'paulie'})
        timestamp = test_oplog.get_last_oplog_timestamp()
        cursor = test_oplog.get_oplog_cursor(timestamp)
        assert (cursor.count() == 1)

        # test with two documents, one after the ts
        safe_mongo_op(mongos['alpha']['foo'].insert, {'name': 'paul'})
        cursor = test_oplog.get_oplog_cursor(timestamp)
        assert (cursor.count() == 2)


    def test_get_last_oplog_timestamp(self):
        """Test get_last_oplog_timestamp in oplog_manager.

        Assertion failure if it doesn't pass
        """

        # test empty oplog
        test_oplog, oplog_cursor, oplog_coll, mongos = self.get_oplog_thread()

        assert (test_oplog.get_last_oplog_timestamp() is None)

        # test non-empty oplog
        oplog_cursor = oplog_coll.find({}, tailable=True, await_data=True)
        safe_mongo_op(mongos['alpha']['foo'].insert, {'name': 'paulie'})
        last_oplog_entry = next(oplog_cursor)
        last_ts = last_oplog_entry['ts']
        assert (test_oplog.get_last_oplog_timestamp() == last_ts)

        # test_oplog.stop()


    def test_dump_collection(self):
        """Test dump_collection in oplog_manager.

        Assertion failure if it doesn't pass
        """

        test_oplog, search_ts, solr, mongos = self.get_oplog_thread()
        solr = DocManager()
        test_oplog.doc_manager = solr

        # with documents
        safe_mongo_op(mongos['alpha']['foo'].insert, {'name': 'paulie'})
        search_ts = test_oplog.get_last_oplog_timestamp()
        test_oplog.dump_collection()

        test_oplog.doc_manager.commit()
        solr_results = solr._search()
        assert (len(solr_results) == 1)
        solr_doc = solr_results[0]
        assert (long_to_bson_ts(solr_doc['_ts']) == search_ts)
        assert (solr_doc['name'] == 'paulie')
        assert (solr_doc['ns'] == 'alpha.foo')


    def test_init_cursor(self):
        """Test init_cursor in oplog_manager.

        Assertion failure if it doesn't pass
        """

        test_oplog, search_ts, cursor, mongos = self.get_oplog_thread()
        test_oplog.checkpoint = None           # needed for these tests

        # initial tests with no config file and empty oplog
        assert (test_oplog.init_cursor() is None)

        # no config, single oplog entry
        safe_mongo_op(mongos['alpha']['foo'].insert, {'name': 'paulie'})
        search_ts = test_oplog.get_last_oplog_timestamp()
        cursor = test_oplog.init_cursor()

        assert (cursor.count() == 1)
        assert (test_oplog.checkpoint == search_ts)

        # with config file, assert that size != 0
        os.system('touch %s' % (TEMP_CONFIG))

        cursor = test_oplog.init_cursor()
        oplog_dict = test_oplog.oplog_progress.get_dict()

        assert(cursor.count() == 1)
        self.assertTrue(str(test_oplog.oplog) in oplog_dict)
        commit_ts = test_oplog.checkpoint
        self.assertTrue(oplog_dict[str(test_oplog.oplog)] == commit_ts)

        os.system('rm %s' % (TEMP_CONFIG))

    def test_rollback(self):
        """Test rollback in oplog_manager. Assertion failure if it doesn't pass
            We force a rollback by inserting a doc, killing primary, inserting
            another doc, killing the new primary, and then restarting both
            servers.
        """

        os.system('rm %s; touch %s' % (CONFIG, CONFIG))
        if not start_cluster(sharded=True):
            self.fail("Shards cannot be added to mongos")

        test_oplog, primary_conn, solr, mongos = self.get_new_oplog()

        solr = DocManager()
        test_oplog.doc_manager = solr
        solr._delete()          # equivalent to solr.delete(q='*:*')

        safe_mongo_op(mongos['alpha']['foo'].remove, {})
        safe_mongo_op(mongos['alpha']['foo'].insert,
                      {'_id': ObjectId('4ff74db3f646462b38000001'),
                      'name': 'paulie'})
        cutoff_ts = test_oplog.get_last_oplog_timestamp()

        obj2 = ObjectId('4ff74db3f646462b38000002')
        first_doc = {'name': 'paulie', '_ts': bson_ts_to_long(cutoff_ts),
                     'ns': 'alpha.foo', 
                     '_id': ObjectId('4ff74db3f646462b38000001')}

        # try kill one, try restarting
        kill_mongo_proc(primary_conn.host, PORTS_ONE['PRIMARY'])

        new_primary_conn = Connection(HOSTNAME, int(PORTS_ONE['SECONDARY']))
        admin_db = new_primary_conn['admin']
        while admin_db.command("isMaster")['ismaster'] is False:
            time.sleep(1)
        time.sleep(5)
        count = 0
        while True:
            try:
                mongos['alpha']['foo'].insert({'_id': obj2, 'name': 'paul'})
                break
            except OperationFailure:
                time.sleep(1)
                count += 1
                if count > 60:
                    self.fail('Insert failed too many times in rollback')
                continue

        kill_mongo_proc(primary_conn.host, PORTS_ONE['SECONDARY'])

        start_mongo_proc(PORTS_ONE['PRIMARY'], "demo-repl", "/replset1a",
                       "/replset1a.log", None)

        # wait for master to be established
        while primary_conn['admin'].command("isMaster")['ismaster'] is False:
            time.sleep(1)

        start_mongo_proc(PORTS_ONE['SECONDARY'], "demo-repl", "/replset1b",
                       "/replset1b.log", None)

        # wait for secondary to be established
        admin_db = new_primary_conn['admin']
        while admin_db.command("replSetGetStatus")['myState'] != 2:
            time.sleep(1)

        while retry_until_ok(mongos['alpha']['foo'].find().count) != 1:
            time.sleep(1)

        self.assertEqual(str(new_primary_conn.port), PORTS_ONE['SECONDARY'])
        self.assertEqual(str(primary_conn.port), PORTS_ONE['PRIMARY'])

        last_ts = test_oplog.get_last_oplog_timestamp()
        second_doc = {'name': 'paul', '_ts': bson_ts_to_long(last_ts),
                      'ns': 'alpha.foo', '_id': obj2}

        test_oplog.doc_manager.upsert(first_doc)
        test_oplog.doc_manager.upsert(second_doc)
        test_oplog.rollback()
        test_oplog.doc_manager.commit()
        results = solr._search()

        self.assertEqual(len(results), 1)

        results_doc = results[0]
        self.assertEqual(results_doc['name'], 'paulie')
        self.assertTrue(results_doc['_ts'] <= bson_ts_to_long(cutoff_ts))


if __name__ == '__main__':
    unittest.main()<|MERGE_RESOLUTION|>--- conflicted
+++ resolved
@@ -37,19 +37,12 @@
 except ImportError:
     from pymongo import Connection    
 
-<<<<<<< HEAD
-from doc_managers.doc_manager_simulator import DocManager
-from locking_dict import LockingDict
-from setup_cluster import (kill_mongo_proc,
-                           start_mongo_proc,
-                           start_cluster,
-                           kill_all)
-from optparse import OptionParser
-=======
 from mongo_connector.doc_managers.doc_manager_simulator import DocManager
-from mongo_connector.locking_dict import LockingDict
-from tests.setup_cluster import kill_mongo_proc, start_mongo_proc, start_cluster
->>>>>>> 0d9870cf
+from mongo_connectorlocking_dict import LockingDict
+from tests.setup_cluster import (kill_mongo_proc,
+                                 start_mongo_proc,
+                                 start_cluster,
+                                 kill_all)
 from pymongo.errors import OperationFailure
 from os import path
 from mongo_connector.oplog_manager import OplogThread
