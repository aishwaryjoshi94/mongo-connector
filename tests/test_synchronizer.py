--- conflicted
+++ resolved
@@ -31,14 +31,10 @@
 
 import time
 import unittest
-<<<<<<< HEAD
-from setup_cluster import (kill_mongo_proc,
-                           start_mongo_proc,
-                           start_cluster,
-                           kill_all)
-=======
-from tests.setup_cluster import kill_mongo_proc, start_mongo_proc, start_cluster
->>>>>>> 0d9870cf
+from tests.setup_cluster import (kill_mongo_proc,
+                                start_mongo_proc,
+                                start_cluster,
+                                kill_all)
 from threading import Timer
 from mongo_connector.mongo_connector import Connector
 from mongo_connector.util import retry_until_ok
