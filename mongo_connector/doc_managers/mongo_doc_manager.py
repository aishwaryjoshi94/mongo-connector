--- conflicted
+++ resolved
@@ -58,12 +58,9 @@
         except pymongo.errors.ConnectionFailure:
             raise errors.ConnectionFailed("Failed to connect to MongoDB")
         self.namespace_set = kwargs.get("namespace_set")
-<<<<<<< HEAD
-=======
 
     def _db_and_collection(self, namespace):
         return namespace.split('.', 1)
->>>>>>> 8ceda1da
 
     @wrap_exceptions
     def _namespaces(self):
