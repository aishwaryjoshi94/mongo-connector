--- conflicted
+++ resolved
@@ -40,15 +40,9 @@
     """Checks the cluster for shards to tail.
     """
     def __init__(self, address, oplog_checkpoint, target_url, ns_set,
-<<<<<<< HEAD
-                 u_key, auth_key, collection_dump=True,
-                 batch_size=DEFAULT_BATCH_SIZE, doc_manager=None,
-                 auth_username=None):
-
-=======
                  u_key, auth_key, doc_manager=None, auth_username=None,
+                 collection_dump=True, batch_size=DEFAULT_BATCH_SIZE,
                  fields=None):
->>>>>>> 1f4c3829
         if doc_manager is not None:
             doc_manager = imp.load_source('DocManager', doc_manager)
         else:
@@ -251,22 +245,20 @@
             repl_set = prim_admin.command("replSetGetStatus")['set']
 
             oplog = OplogThread(
-                main_conn,
-                (main_conn.host + ":" + str(main_conn.port)),
-                oplog_coll,
-                False, self.doc_manager,
-                self.oplog_progress,
-                self.ns_set, self.auth_key,
-                self.auth_username,
-<<<<<<< HEAD
+                primary_conn=main_conn,
+                main_address=(main_conn.host + ":" + str(main_conn.port)),
+                oploc_coll=oplog_coll,
+                is_sharded=False,
+                doc_manager=self.doc_manager,
+                oplog_progress_dict=self.oplog_progress,
+                namespace_set=self.ns_set,
+                auth_key=self.auth_key,
+                auth_username=self.auth_username,
+                repl_set=repl_set,
                 collection_dump=self.collection_dump,
                 batch_size=self.batch_size,
-                repl_set=repl_set
+                fields=self.fields
             )
-=======
-                self.fields,
-                repl_set=repl_set)
->>>>>>> 1f4c3829
             self.shard_set[0] = oplog
             logging.info('MongoConnector: Starting connection thread %s' %
                          main_conn)
@@ -312,28 +304,20 @@
 
                     shard_conn = Connection(hosts, replicaset=repl_set)
                     oplog_coll = shard_conn['local']['oplog.rs']
-<<<<<<< HEAD
                     oplog = OplogThread(
-                        shard_conn, self.address,
-                        oplog_coll, True,
-                        self.doc_manager,
-                        self.oplog_progress,
-                        self.ns_set,
-                        self.auth_key,
-                        self.auth_username,
+                        primary_conn=shard_conn,
+                        main_address=self.address,
+                        oplog_coll=oplog_coll,
+                        is_sharded=True,
+                        doc_manager=self.doc_manager,
+                        oplog_progress_dict=self.oplog_progress,
+                        namespace_set=self.ns_set,
+                        auth_key=self.auth_key,
+                        auth_username=self.auth_username,
                         collection_dump=self.collection_dump,
-                        batch_size=self.batch_size
+                        batch_size=self.batch_size,
+                        fields=self.fields
                     )
-=======
-                    oplog = oplog_manager.OplogThread(shard_conn, self.address,
-                                                      oplog_coll, True,
-                                                      self.doc_manager,
-                                                      self.oplog_progress,
-                                                      self.ns_set,
-                                                      self.auth_key,
-                                                      self.auth_username,
-                                                      self.fields)
->>>>>>> 1f4c3829
                     self.shard_set[shard_id] = oplog
                     msg = "Starting connection thread"
                     logging.info("MongoConnector: %s %s" % (msg, shard_conn))
@@ -553,20 +537,19 @@
         logger.error("Admin username specified without password!")
         sys.exit(1)
 
-<<<<<<< HEAD
     connector = Connector(
-        options.main_addr, options.oplog_config, options.url,
-        ns_set, options.u_key, key,
+        address=options.main_addr,
+        oplog_checkpoint=options.oplog_config,
+        target_url=options.url,
+        ns_set=ns_set,
+        u_key=options.u_key,
+        auth_key=key,
+        doc_manager=options.doc_manager,
+        auth_username=options.admin_name,
         collection_dump=(not options.no_dump),
         batch_size=options.batch_size,
-        doc_manager=options.doc_manager,
-        auth_username=options.admin_name)
-=======
-    connector = Connector(options.main_addr, options.oplog_config, options.url,
-                   ns_set, options.u_key, key, fields, options.doc_manager,
-                   auth_username=options.admin_name)
->>>>>>> 1f4c3829
-
+        fields=fields
+    )
     connector.start()
 
     while True:
